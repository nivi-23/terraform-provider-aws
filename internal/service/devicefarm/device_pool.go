// Copyright (c) HashiCorp, Inc.
// SPDX-License-Identifier: MPL-2.0

package devicefarm

import (
	"context"
	"fmt"
	"log"
	"strings"

	"github.com/aws/aws-sdk-go-v2/aws"
	"github.com/aws/aws-sdk-go-v2/service/devicefarm"
	awstypes "github.com/aws/aws-sdk-go-v2/service/devicefarm/types"
	"github.com/aws/aws-sdk-go/aws/arn"
	"github.com/hashicorp/terraform-plugin-sdk/v2/diag"
	"github.com/hashicorp/terraform-plugin-sdk/v2/helper/schema"
	"github.com/hashicorp/terraform-plugin-sdk/v2/helper/validation"
	"github.com/hashicorp/terraform-provider-aws/internal/conns"
	"github.com/hashicorp/terraform-provider-aws/internal/enum"
	"github.com/hashicorp/terraform-provider-aws/internal/errs"
	"github.com/hashicorp/terraform-provider-aws/internal/errs/sdkdiag"
	tftags "github.com/hashicorp/terraform-provider-aws/internal/tags"
	"github.com/hashicorp/terraform-provider-aws/internal/tfresource"
	"github.com/hashicorp/terraform-provider-aws/internal/verify"
	"github.com/hashicorp/terraform-provider-aws/names"
)

// @SDKResource("aws_devicefarm_device_pool", name="Device Pool")
// @Tags(identifierAttribute="arn")
func ResourceDevicePool() *schema.Resource {
	return &schema.Resource{
		CreateWithoutTimeout: resourceDevicePoolCreate,
		ReadWithoutTimeout:   resourceDevicePoolRead,
		UpdateWithoutTimeout: resourceDevicePoolUpdate,
		DeleteWithoutTimeout: resourceDevicePoolDelete,

		Importer: &schema.ResourceImporter{
			StateContext: schema.ImportStatePassthroughContext,
		},

		Schema: map[string]*schema.Schema{
			names.AttrARN: {
				Type:     schema.TypeString,
				Computed: true,
			},
			names.AttrName: {
				Type:         schema.TypeString,
				Required:     true,
				ValidateFunc: validation.StringLenBetween(0, 256),
			},
			names.AttrDescription: {
				Type:         schema.TypeString,
				Optional:     true,
				ValidateFunc: validation.StringLenBetween(0, 16384),
			},
			"max_devices": {
				Type:     schema.TypeInt,
				Optional: true,
			},
			"project_arn": {
				Type:         schema.TypeString,
				Required:     true,
				ValidateFunc: verify.ValidARN,
			},
			names.AttrRule: {
				Type:     schema.TypeSet,
				Required: true,
				Elem: &schema.Resource{
					Schema: map[string]*schema.Schema{
						"attribute": {
							Type:             schema.TypeString,
							Optional:         true,
							ValidateDiagFunc: enum.Validate[awstypes.DeviceAttribute](),
						},
						"operator": {
							Type:             schema.TypeString,
							Optional:         true,
							ValidateDiagFunc: enum.Validate[awstypes.RuleOperator](),
						},
						names.AttrValue: {
							Type:     schema.TypeString,
							Optional: true,
						},
					},
				},
			},
			names.AttrType: {
				Type:     schema.TypeString,
				Computed: true,
			},
			names.AttrTags:    tftags.TagsSchema(),
			names.AttrTagsAll: tftags.TagsSchemaComputed(),
		},
		CustomizeDiff: verify.SetTagsDiff,
	}
}

func resourceDevicePoolCreate(ctx context.Context, d *schema.ResourceData, meta interface{}) diag.Diagnostics {
	var diags diag.Diagnostics
	conn := meta.(*conns.AWSClient).DeviceFarmClient(ctx)

	name := d.Get(names.AttrName).(string)
	input := &devicefarm.CreateDevicePoolInput{
		Name:       aws.String(name),
		ProjectArn: aws.String(d.Get("project_arn").(string)),
		Rules:      expandDevicePoolRules(d.Get(names.AttrRule).(*schema.Set)),
	}

	if v, ok := d.GetOk(names.AttrDescription); ok {
		input.Description = aws.String(v.(string))
	}

	if v, ok := d.GetOk("max_devices"); ok {
		input.MaxDevices = aws.Int32(int32(v.(int)))
	}

	output, err := conn.CreateDevicePool(ctx, input)

	if err != nil {
		return sdkdiag.AppendErrorf(diags, "creating DeviceFarm Device Pool (%s): %s", name, err)
	}

	d.SetId(aws.ToString(output.DevicePool.Arn))

	if err := createTags(ctx, conn, d.Id(), getTagsIn(ctx)); err != nil {
		return sdkdiag.AppendErrorf(diags, "setting DeviceFarm Device Pool (%s) tags: %s", d.Id(), err)
	}

	return append(diags, resourceDevicePoolRead(ctx, d, meta)...)
}

func resourceDevicePoolRead(ctx context.Context, d *schema.ResourceData, meta interface{}) diag.Diagnostics {
	var diags diag.Diagnostics
	conn := meta.(*conns.AWSClient).DeviceFarmClient(ctx)

	devicePool, err := FindDevicePoolByARN(ctx, conn, d.Id())

	if !d.IsNewResource() && tfresource.NotFound(err) {
		log.Printf("[WARN] DeviceFarm Device Pool (%s) not found, removing from state", d.Id())
		d.SetId("")
		return diags
	}

	if err != nil {
		return sdkdiag.AppendErrorf(diags, "reading DeviceFarm Device Pool (%s): %s", d.Id(), err)
	}

<<<<<<< HEAD
	arn := aws.ToString(devicePool.Arn)
	d.Set("name", devicePool.Name)
	d.Set("arn", arn)
	d.Set("description", devicePool.Description)
=======
	arn := aws.StringValue(devicePool.Arn)
	d.Set(names.AttrName, devicePool.Name)
	d.Set(names.AttrARN, arn)
	d.Set(names.AttrDescription, devicePool.Description)
>>>>>>> f9378aa7
	d.Set("max_devices", devicePool.MaxDevices)

	projectArn, err := decodeProjectARN(arn, "devicepool", meta)
	if err != nil {
		return sdkdiag.AppendErrorf(diags, "decoding project_arn (%s): %s", arn, err)
	}

	d.Set("project_arn", projectArn)

	if err := d.Set(names.AttrRule, flattenDevicePoolRules(devicePool.Rules)); err != nil {
		return sdkdiag.AppendErrorf(diags, "setting rule: %s", err)
	}

	return diags
}

func resourceDevicePoolUpdate(ctx context.Context, d *schema.ResourceData, meta interface{}) diag.Diagnostics {
	var diags diag.Diagnostics
	conn := meta.(*conns.AWSClient).DeviceFarmClient(ctx)

	if d.HasChangesExcept(names.AttrTags, names.AttrTagsAll) {
		input := &devicefarm.UpdateDevicePoolInput{
			Arn: aws.String(d.Id()),
		}

		if d.HasChange(names.AttrName) {
			input.Name = aws.String(d.Get(names.AttrName).(string))
		}

		if d.HasChange(names.AttrDescription) {
			input.Description = aws.String(d.Get(names.AttrDescription).(string))
		}

		if d.HasChange(names.AttrRule) {
			input.Rules = expandDevicePoolRules(d.Get(names.AttrRule).(*schema.Set))
		}

		if d.HasChange("max_devices") {
			if v, ok := d.GetOk("max_devices"); ok {
				input.MaxDevices = aws.Int32(int32(v.(int)))
			} else {
				input.ClearMaxDevices = aws.Bool(true)
			}
		}

		_, err := conn.UpdateDevicePool(ctx, input)

		if err != nil {
			return sdkdiag.AppendErrorf(diags, "updating DeviceFarm Device Pool (%s): %s", d.Id(), err)
		}
	}

	return append(diags, resourceDevicePoolRead(ctx, d, meta)...)
}

func resourceDevicePoolDelete(ctx context.Context, d *schema.ResourceData, meta interface{}) diag.Diagnostics {
	var diags diag.Diagnostics
	conn := meta.(*conns.AWSClient).DeviceFarmClient(ctx)

	log.Printf("[DEBUG] Deleting DeviceFarm Device Pool: %s", d.Id())
	_, err := conn.DeleteDevicePool(ctx, &devicefarm.DeleteDevicePoolInput{
		Arn: aws.String(d.Id()),
	})

	if errs.IsA[*awstypes.NotFoundException](err) {
		return diags
	}

	if err != nil {
		return sdkdiag.AppendErrorf(diags, "deleting DeviceFarm Device Pool (%s): %s", d.Id(), err)
	}

	return diags
}

func expandDevicePoolRules(s *schema.Set) []awstypes.Rule {
	rules := make([]awstypes.Rule, 0)

	for _, r := range s.List() {
		rule := awstypes.Rule{}
		tfMap := r.(map[string]interface{})

		if v, ok := tfMap["attribute"].(string); ok && v != "" {
			rule.Attribute = awstypes.DeviceAttribute(v)
		}

		if v, ok := tfMap["operator"].(string); ok && v != "" {
			rule.Operator = awstypes.RuleOperator(v)
		}

		if v, ok := tfMap[names.AttrValue].(string); ok && v != "" {
			rule.Value = aws.String(v)
		}

		rules = append(rules, rule)
	}
	return rules
}

func flattenDevicePoolRules(list []awstypes.Rule) []map[string]interface{} {
	if len(list) == 0 {
		return nil
	}

	result := make([]map[string]interface{}, 0, len(list))
	for _, setting := range list {
		l := map[string]interface{}{}

		l["attribute"] = string(setting.Attribute)
		l["operator"] = string(setting.Operator)

		if setting.Value != nil {
<<<<<<< HEAD
			l["value"] = aws.ToString(setting.Value)
=======
			l[names.AttrValue] = aws.StringValue(setting.Value)
>>>>>>> f9378aa7
		}

		result = append(result, l)
	}
	return result
}

func decodeProjectARN(id, typ string, meta interface{}) (string, error) {
	poolArn, err := arn.Parse(id)
	if err != nil {
		return "", fmt.Errorf("parsing '%s': %w", id, err)
	}

	poolArnResouce := poolArn.Resource
	parts := strings.Split(strings.TrimPrefix(poolArnResouce, typ+":"), "/")
	if len(parts) != 2 {
		return "", fmt.Errorf("Unexpected format of ID (%q), expected project-id/%q-id", poolArnResouce, typ)
	}

	projectId := parts[0]
	projectArn := arn.ARN{
		AccountID: meta.(*conns.AWSClient).AccountID,
		Partition: meta.(*conns.AWSClient).Partition,
		Region:    meta.(*conns.AWSClient).Region,
		Resource:  "project:" + projectId,
		Service:   names.DeviceFarmEndpointID,
	}.String()

	return projectArn, nil
}<|MERGE_RESOLUTION|>--- conflicted
+++ resolved
@@ -146,17 +146,10 @@
 		return sdkdiag.AppendErrorf(diags, "reading DeviceFarm Device Pool (%s): %s", d.Id(), err)
 	}
 
-<<<<<<< HEAD
 	arn := aws.ToString(devicePool.Arn)
-	d.Set("name", devicePool.Name)
-	d.Set("arn", arn)
-	d.Set("description", devicePool.Description)
-=======
-	arn := aws.StringValue(devicePool.Arn)
 	d.Set(names.AttrName, devicePool.Name)
 	d.Set(names.AttrARN, arn)
 	d.Set(names.AttrDescription, devicePool.Description)
->>>>>>> f9378aa7
 	d.Set("max_devices", devicePool.MaxDevices)
 
 	projectArn, err := decodeProjectARN(arn, "devicepool", meta)
@@ -269,11 +262,7 @@
 		l["operator"] = string(setting.Operator)
 
 		if setting.Value != nil {
-<<<<<<< HEAD
-			l["value"] = aws.ToString(setting.Value)
-=======
-			l[names.AttrValue] = aws.StringValue(setting.Value)
->>>>>>> f9378aa7
+			l[names.AttrValue] = aws.ToString(setting.Value)
 		}
 
 		result = append(result, l)
