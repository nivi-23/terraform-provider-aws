--- conflicted
+++ resolved
@@ -64,11 +64,7 @@
 	return filters
 }
 
-<<<<<<< HEAD
-func DataSoureStorageVirtualMachineFiltersSchema() *schema.Schema {
-=======
 func DataSourceStorageVirtualMachineFiltersSchema() *schema.Schema {
->>>>>>> c4c8c8ca
 	return &schema.Schema{
 		Type:     schema.TypeSet,
 		Optional: true,
