--- conflicted
+++ resolved
@@ -26,11 +26,6 @@
 func (p *servicePackage) SDKDataSources(ctx context.Context) []*types.ServicePackageSDKDataSource {
 	return []*types.ServicePackageSDKDataSource{
 		{
-<<<<<<< HEAD
-			Factory:  DataSourceOntapStorageVirtualMachines,
-			TypeName: "aws_fsx_ontap_storage_virtual_machines",
-			Name:     "Ontap Storage Virtual Machines",
-=======
 			Factory:  DataSourceONTAPFileSystem,
 			TypeName: "aws_fsx_ontap_file_system",
 			Name:     "Ontap File System",
@@ -39,7 +34,11 @@
 			Factory:  DataSourceOntapStorageVirtualMachine,
 			TypeName: "aws_fsx_ontap_storage_virtual_machine",
 			Name:     "ONTAP Storage Virtual Machine",
->>>>>>> c4c8c8ca
+		},
+		{
+			Factory:  DataSourceOntapStorageVirtualMachines,
+			TypeName: "aws_fsx_ontap_storage_virtual_machines",
+			Name:     "Ontap Storage Virtual Machines",
 		},
 		{
 			Factory:  DataSourceOpenzfsSnapshot,
