--- conflicted
+++ resolved
@@ -238,11 +238,7 @@
 			return errors.New("No LightsailLoadBalancer ID is set")
 		}
 
-<<<<<<< HEAD
-		conn := acctest.Provider.Meta().(*conns.AWSClient).LightsailClient()
-=======
-		conn := acctest.Provider.Meta().(*conns.AWSClient).LightsailConn(ctx)
->>>>>>> 258dd327
+		conn := acctest.Provider.Meta().(*conns.AWSClient).LightsailClient(ctx)
 
 		resp, err := tflightsail.FindLoadBalancerById(ctx, conn, rs.Primary.ID)
 
@@ -265,13 +261,8 @@
 
 	testDestroy := func(*terraform.State) error {
 		// reach out and DELETE the LoadBalancer
-<<<<<<< HEAD
-		conn := acctest.Provider.Meta().(*conns.AWSClient).LightsailClient()
+		conn := acctest.Provider.Meta().(*conns.AWSClient).LightsailClient(ctx)
 		_, err := conn.DeleteLoadBalancer(ctx, &lightsail.DeleteLoadBalancerInput{
-=======
-		conn := acctest.Provider.Meta().(*conns.AWSClient).LightsailConn(ctx)
-		_, err := conn.DeleteLoadBalancerWithContext(ctx, &lightsail.DeleteLoadBalancerInput{
->>>>>>> 258dd327
 			LoadBalancerName: aws.String(rName),
 		})
 
@@ -314,11 +305,7 @@
 				continue
 			}
 
-<<<<<<< HEAD
-			conn := acctest.Provider.Meta().(*conns.AWSClient).LightsailClient()
-=======
-			conn := acctest.Provider.Meta().(*conns.AWSClient).LightsailConn(ctx)
->>>>>>> 258dd327
+			conn := acctest.Provider.Meta().(*conns.AWSClient).LightsailClient(ctx)
 
 			_, err := tflightsail.FindLoadBalancerById(ctx, conn, rs.Primary.ID)
 
