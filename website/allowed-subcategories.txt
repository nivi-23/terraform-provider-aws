--- conflicted
+++ resolved
@@ -1,29 +1,28 @@
 
+Account Management
+ACM (Certificate Manager)
 ACM PCA (Certificate Manager Private Certificate Authority)
-ACM (Certificate Manager)
+AMP (Managed Prometheus)
+Amplify
 API Gateway
 API Gateway V2
-IAM Access Analyzer
-Account Management
-Amplify
+App Mesh
+App Runner
 AppConfig
 AppIntegrations
-App Mesh
-App Runner
+Application Auto Scaling
+AppStream 2.0
 AppSync
-AppStream 2.0
-Application Auto Scaling
 Athena
 Audit Manager
 Auto Scaling
 Auto Scaling Plans
-AMP (Managed Prometheus)
 Backup
 Batch
-Web Services Budgets
 Chime
+Cloud Control API
+Cloud Map
 Cloud9
-Cloud Control API
 CloudFormation
 CloudFront
 CloudHSM
@@ -31,6 +30,7 @@
 CloudTrail
 CloudWatch
 CloudWatch RUM
+CloudWatch Synthetics
 CodeArtifact
 CodeBuild
 CodeCommit
@@ -43,47 +43,48 @@
 Connect
 Cost and Usage Report
 Data Exchange
-DLM (Data Lifecycle Manager)
 Data Pipeline
 DataSync
-DMS (Database Migration)
 Detective
 Device Farm
 Direct Connect
+DLM (Data Lifecycle Manager)
+DMS (Database Migration)
+DocDB (DocumentDB)
 DS (Directory Service)
-DocDB (DocumentDB)
+DynamoDB
 DynamoDB Accelerator (DAX)
-DynamoDB
 EC2
+EC2 Image Builder
 ECR (Elastic Container Registry)
 ECR Public
 ECS (Elastic Container)
+EFS (Elastic File System)
 EKS (Elastic Kubernetes)
-EFS (Elastic File System)
+Elastic Beanstalk
+Elastic Transcoder
 ElastiCache
-Elastic Beanstalk
+Elasticsearch
+ELB (Elastic Load Balancing)
 ELB Classic
+Elemental MediaConvert
+Elemental MediaPackage
+Elemental MediaStore
 EMR
-ELB (Elastic Load Balancing)
 EMR Containers
-Elastic Transcoder
-Elasticsearch
 EventBridge
 EventBridge Schemas
 FMS (Firewall Manager)
 FSx
 GameLift
-S3 Glacier
 Global Accelerator
 Glue
-Managed Grafana
 GuardDuty
 IAM (Identity & Access Management)
-EC2 Image Builder
-SSO Identity Store
+IAM Access Analyzer
 Inspector
+IoT Core
 Keyspaces (for Apache Cassandra)
-IoT Core
 Kinesis
 Kinesis Analytics
 Kinesis Analytics V2
@@ -96,21 +97,14 @@
 License Manager
 Lightsail
 Location
-MQ
 Macie
 Macie Classic
+Managed Grafana
 Managed Streaming for Kafka
-Elemental MediaConvert
-<<<<<<< HEAD
 Managed Streaming for Kafka Connect
-Elemental MediaPackage
-=======
->>>>>>> 270b303d
-Elemental MediaStore
-Elemental MediaPackage
 MemoryDB for Redis
+MQ
 MWAA (Managed Workflows for Apache Airflow)
-MemoryDB for Redis
 Neptune
 Network Firewall
 Network Manager
@@ -119,48 +113,49 @@
 Organizations
 Outposts
 Pinpoint
+Pricing Calculator
 QLDB (Quantum Ledger Database)
-Pricing Calculator
 QuickSight
+RAM (Resource Access Manager)
 RDS (Relational Database)
-RAM (Resource Access Manager)
 Redshift
 Resource Groups
 Resource Groups Tagging
+Route 53
 Route 53 Domains
+Route 53 Recovery Control Config
+Route 53 Recovery Readiness
 Route53 Recovery Control Config
-Route 53 Recovery Readiness
-Route 53 Recovery Control Config
 Route53 Resolver
-Route 53
 S3 (Simple Storage)
 S3 Control
-SES (Simple Email)
-SNS (Simple Notification)
+S3 Glacier
 S3 on Outposts
-SSM (Systems Manager)
-SQS (Simple Queue)
-SSO Admin
-SWF (Simple Workflow)
 Sagemaker
+SDB (SimpleDB)
 Secrets Manager
 Security Hub
 Serverless Application Repository
 Service Catalog
-Cloud Map
 Service Quotas
+SES (Simple Email)
+SFN (Step Functions)
 Shield
-SDB (SimpleDB)
 Signer
-SFN (Step Functions)
+SNS (Simple Notification)
+SQS (Simple Queue)
+SSM (Systems Manager)
+SSO Admin
+SSO Identity Store
 Storage Gateway
-CloudWatch Synthetics
+SWF (Simple Workflow)
 Timestream Write
 Transfer Family
 VPC
-WAF Classic Regional
 WAF
 WAF Classic
+WAF Classic Regional
+Web Services Budgets
 WorkLink
 WorkMail
 WorkSpaces
