--- conflicted
+++ resolved
@@ -28,11 +28,8 @@
 	AccessAnalyzerEndpointID             = "access-analyzer"
 	ACMPCAEndpointID                     = "acm-pca"
 	AMPEndpointID                        = "aps"
-<<<<<<< HEAD
 	AppConfigEndpointID                  = "appconfig"
-=======
 	AmplifyEndpointID                    = "amplify"
->>>>>>> cb7ea81d
 	AthenaEndpointID                     = "athena"
 	AuditManagerEndpointID               = "auditmanager"
 	BatchEndpointID                      = "batch"
